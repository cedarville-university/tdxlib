from setuptools import setup

setup(
    name='TDXLib',
    description='a python library for interacting with the TeamDynamix Web API',
<<<<<<< HEAD
    version='0.2.3',
=======
    version='0.2.2',
>>>>>>> 04d8a1cc
    author='Nat Biggs, Stephen Gaines, Josiah Lansford',
    author_email='tdxlib@cedarville.edu',
    packages=['tdxlib'],
    url='https://github.com/cedarville-university/tdxlib',
    license='GNU General Public License v3.0',
    long_description='This module provides options for programmatically affecting TDX objects, including tickets, '
                     'people, accounts, assets, and groups.',
    install_requires=['python-dateutil','requests'],
    python_requires='>=3.6'
)<|MERGE_RESOLUTION|>--- conflicted
+++ resolved
@@ -3,11 +3,7 @@
 setup(
     name='TDXLib',
     description='a python library for interacting with the TeamDynamix Web API',
-<<<<<<< HEAD
     version='0.2.3',
-=======
-    version='0.2.2',
->>>>>>> 04d8a1cc
     author='Nat Biggs, Stephen Gaines, Josiah Lansford',
     author_email='tdxlib@cedarville.edu',
     packages=['tdxlib'],
