--- conflicted
+++ resolved
@@ -30,13 +30,8 @@
         'Requested': 6
     }
 
-<<<<<<< HEAD
-    def __init__(self, filename=None, config=None):
+    def __init__(self, filename: str = None, config=None):
         tdxlib.tdx_integration.TDXIntegration.__init__(self, filename, config)
-=======
-    def __init__(self, filename: str = None):
-        tdxlib.tdx_integration.TDXIntegration.__init__(self, filename)
->>>>>>> 8d0c7e0e
         if self.ticket_app_id is None:
             raise ValueError("Ticket App Id is required. Check your config file for 'ticketappid = 000'")
         self.clean_cache()
