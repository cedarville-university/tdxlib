--- conflicted
+++ resolved
@@ -49,16 +49,11 @@
         self.cache['ticket_source'] = {}
         self.cache['ticket_form'] = {}
 
-<<<<<<< HEAD
-    def _make_ticket_call(self, url, action, post_body=None):
-        url_string = '/' + str(self.ticket_app_id) + '/tickets'
-=======
     def get_url_string(self):
         return '/' + str(self.ticket_app_id) + '/tickets'
 
     def make_ticket_call(self, url, action, post_body=None):
         url_string = self.get_url_string()
->>>>>>> 31359495
         if len(url) > 0:
             url_string += '/' + url
         if action == 'get':
